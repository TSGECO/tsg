# Changelog

<<<<<<< HEAD
All notable changes to this project will be documented in this file.

The format is based on [Keep a Changelog](https://keepachangelog.com/en/1.0.0/),
and this project adheres to [Semantic Versioning](https://semver.org/spec/v2.0.0.html).

## [Unreleased]

## [0.1.3](https://github.com/cauliyang/tsg/compare/tsg-core-v0.1.2...tsg-core-v0.1.3) - 2025-03-20

### Added

- Add CHANGELOG files for tsg-cli, tsg-core, and tsg modules; update test_write.tsg data
- Enhance Interval and Exons structs with detailed documentation and new methods

### Fixed

- Add utils module to graph and update hash identifier example in documentation
- Remove tsg-btsg crate and related examples; update dependencies in Cargo.toml
- Update .gitignore and rename tsg binary to tsg-cli; simplify node addition in graph
- Update genomic location format in node data and improve test data consistency
- Correct formatting inconsistencies in test_write.tsg
- Improve graph block handling and clean up test data formatting
- Clean up whitespace and update comments in BTSG and test files
- add test for NodeData parsing and clean up whitespace in from_str method
- update graph node handling to create placeholder nodes if not found
- reorder zstd import and remove unnecessary blank line in GraphAnalysis trait

### Other

- Remove unnecessary whitespace and comments
- update pre-commit hooks and improve CLI documentation; refactor function names for clarity
=======
## [Unreleased]

## [0.1.3](https://github.com/cauliyang/tsg/compare/tsg-core-v0.1.2...tsg-core-v0.1.3)

### Added


- Add CHANGELOG files for tsg-cli, tsg-core, and tsg modules; update test_write.tsg data - ([d066a68](https://github.com/cauliyang/tsg/commit/d066a68abd045fc6560ba4a631e898610ec30728))
- Enhance Interval and Exons structs with detailed documentation and new methods - ([4771032](https://github.com/cauliyang/tsg/commit/477103247dca208ebcf47a26db379e86bedae112))

### Fixed


- Add utils module to graph and update hash identifier example in documentation - ([dd3dac4](https://github.com/cauliyang/tsg/commit/dd3dac45a9bc079d8f615e40992481df31581783))
- Remove tsg-btsg crate and related examples; update dependencies in Cargo.toml - ([c854328](https://github.com/cauliyang/tsg/commit/c854328d3f08b6098b2068f0032ccc5b308518e3))
- Update .gitignore and rename tsg binary to tsg-cli; simplify node addition in graph - ([5a1360a](https://github.com/cauliyang/tsg/commit/5a1360af4b77f4e9782252566247bb2bc4af0d2a))
- Update genomic location format in node data and improve test data consistency - ([62b76f8](https://github.com/cauliyang/tsg/commit/62b76f8f47e93de39aeddabdf687b7b8dfefce0e))
- Correct formatting inconsistencies in test_write.tsg - ([e03d24f](https://github.com/cauliyang/tsg/commit/e03d24f8da6e57b614aa8e9477f672d1beab0a91))
- Improve graph block handling and clean up test data formatting - ([276706e](https://github.com/cauliyang/tsg/commit/276706e1a7b27e0657e8d68ac06ee3d559233bbb))
- Clean up whitespace and update comments in BTSG and test files - ([c739699](https://github.com/cauliyang/tsg/commit/c73969962e72ccb62cb325bdd1ccec8c8636aa6a))
- Add test for NodeData parsing and clean up whitespace in from_str method - ([d725b7e](https://github.com/cauliyang/tsg/commit/d725b7ed1993c09b1e433c638a292a2c9cfdba75))
- Update graph node handling to create placeholder nodes if not found - ([c7a7b29](https://github.com/cauliyang/tsg/commit/c7a7b29a73584292db44c46a609e18f5c3acb0e3))
- Reorder zstd import and remove unnecessary blank line in GraphAnalysis trait - ([d1e69a1](https://github.com/cauliyang/tsg/commit/d1e69a1fc5de62aa85015286ca2abc7b388b6205))

### Other


- Remove unnecessary whitespace and comments - ([8d9c56f](https://github.com/cauliyang/tsg/commit/8d9c56f6bd8b5f67891f0a7b28f5166b053f60d1))
- Update pre-commit hooks and improve CLI documentation; refactor function names for clarity - ([d289043](https://github.com/cauliyang/tsg/commit/d2890439a0477bf6126b483286d12befcc550f2a))
>>>>>>> ad0f01e8
<|MERGE_RESOLUTION|>--- conflicted
+++ resolved
@@ -1,38 +1,5 @@
 # Changelog
 
-<<<<<<< HEAD
-All notable changes to this project will be documented in this file.
-
-The format is based on [Keep a Changelog](https://keepachangelog.com/en/1.0.0/),
-and this project adheres to [Semantic Versioning](https://semver.org/spec/v2.0.0.html).
-
-## [Unreleased]
-
-## [0.1.3](https://github.com/cauliyang/tsg/compare/tsg-core-v0.1.2...tsg-core-v0.1.3) - 2025-03-20
-
-### Added
-
-- Add CHANGELOG files for tsg-cli, tsg-core, and tsg modules; update test_write.tsg data
-- Enhance Interval and Exons structs with detailed documentation and new methods
-
-### Fixed
-
-- Add utils module to graph and update hash identifier example in documentation
-- Remove tsg-btsg crate and related examples; update dependencies in Cargo.toml
-- Update .gitignore and rename tsg binary to tsg-cli; simplify node addition in graph
-- Update genomic location format in node data and improve test data consistency
-- Correct formatting inconsistencies in test_write.tsg
-- Improve graph block handling and clean up test data formatting
-- Clean up whitespace and update comments in BTSG and test files
-- add test for NodeData parsing and clean up whitespace in from_str method
-- update graph node handling to create placeholder nodes if not found
-- reorder zstd import and remove unnecessary blank line in GraphAnalysis trait
-
-### Other
-
-- Remove unnecessary whitespace and comments
-- update pre-commit hooks and improve CLI documentation; refactor function names for clarity
-=======
 ## [Unreleased]
 
 ## [0.1.3](https://github.com/cauliyang/tsg/compare/tsg-core-v0.1.2...tsg-core-v0.1.3)
@@ -62,4 +29,3 @@
 
 - Remove unnecessary whitespace and comments - ([8d9c56f](https://github.com/cauliyang/tsg/commit/8d9c56f6bd8b5f67891f0a7b28f5166b053f60d1))
 - Update pre-commit hooks and improve CLI documentation; refactor function names for clarity - ([d289043](https://github.com/cauliyang/tsg/commit/d2890439a0477bf6126b483286d12befcc550f2a))
->>>>>>> ad0f01e8
